--- conflicted
+++ resolved
@@ -941,12 +941,7 @@
         self._reconfigure_and_process_inference_batch(batch, data_cfg)
         # Meta data from dataset
         metadata = batch.get('metadata', [{}] * len(batch['tokens']))
-<<<<<<< HEAD
         loss = super(MegatronGPTSFTModel, self).validation_step(itertools.chain([(batch, batch_idx, dataloader_idx)]))
-=======
-
-        loss = super(MegatronGPTSFTModel, self).validation_step(itertools.chain([batch]), batch_idx)
->>>>>>> 73736ad6
 
         # We need _inference_config to get generation params
         # add_BOS and tokens_to_generate are set in dataset
