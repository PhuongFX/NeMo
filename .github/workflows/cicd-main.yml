--- conflicted
+++ resolved
@@ -4425,14 +4425,9 @@
       - L2_Megatron_GPT_Finetuning_PP2
       - L2_Megatron_GPT_Finetuning_StarCoder_PP1
       - L2_Megatron_GPT_Embedding 
-<<<<<<< HEAD
-      - L2_Megatron_GPT_PEFT_Lora_PP2
-      - L2_Megatron_GPT_PEFT_Lora_TP2
-      - L2_Megatron_GPT_PEFT_Lora_TP2SP1
-=======
       - L2_Megatron_GPT_PEFT_Lora_PP2_O2
       - L2_Megatron_GPT_PEFT_Lora_TP2_O1
->>>>>>> bdb3f4ea
+      - L2_Megatron_GPT_PEFT_Lora_TP2SP1
       - L2_Megatron_GPT_Eval
       - L2_Megatron_GPT_Eval_PP2
       - L2_Megatron_GPT_SFT_Eval_inference_seq_len_greaterThan_training_seq_len
